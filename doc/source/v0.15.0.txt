.. _whatsnew_0150:

v0.15.0 (???)
-------------

This is a major release from 0.14.1 and includes a small number of API changes, several new features,
enhancements, and performance improvements along with a large number of bug fixes. We recommend that all
users upgrade to this version.

.. warning::

   pandas >= 0.15.0 will no longer support compatibility with NumPy versions <
   1.7.0. If you want to use the latest versions of pandas, please upgrade to
   NumPy >= 1.7.0.

- Highlights include:

  - The ``Categorical`` type was integrated as a first-class pandas type, see :ref:`here <whatsnew_0150.cat>`
  - Internal refactoring of the ``Index`` class to no longer sub-class ``ndarray``, see :ref:`Internal Refactoring <whatsnew_0150.refactoring>`
  - New datetimelike properties accessor ``.dt`` for Series, see :ref:`Datetimelike Properties <whatsnew_0150.dt>`
  - dropping support for ``PyTables`` less than version 3.0.0, and ``numexpr`` less than version 2.1 (:issue:`7990`)

- :ref:`Other Enhancements <whatsnew_0150.enhancements>`

- :ref:`API Changes <whatsnew_0150.api>`

- :ref:`Performance Improvements <whatsnew_0150.performance>`

- :ref:`Prior Deprecations <whatsnew_0150.prior_deprecations>`

- :ref:`Deprecations <whatsnew_0150.deprecations>`

- :ref:`Known Issues <whatsnew_0150.knownissues>`

- :ref:`Bug Fixes <whatsnew_0150.bug_fixes>`

.. warning::

   In 0.15.0 ``Index`` has internally been refactored to no longer sub-class ``ndarray``
   but instead subclass ``PandasObject``, similarly to the rest of the pandas objects. This change allows very easy sub-classing and creation of new index types. This should be
   a transparent change with only very limited API implications (See the :ref:`Internal Refactoring <whatsnew_0150.refactoring>`)

.. _whatsnew_0150.api:

API changes
~~~~~~~~~~~

- Passing multiple levels to `DataFrame.stack()` will now work when multiple level
  numbers are passed (:issue:`7660`), and will raise a ``ValueError`` when the
  levels aren't all level names or all level numbers. See
  :ref:`Reshaping by stacking and unstacking <reshaping.stack_multiple>`.

- :func:`set_names`, :func:`set_labels`, and :func:`set_levels` methods now take an optional ``level`` keyword argument to all modification of specific level(s) of a MultiIndex. Additionally :func:`set_names` now accepts a scalar string value when operating on an ``Index`` or on a specific level of a ``MultiIndex`` (:issue:`7792`)

  .. ipython:: python

      idx = pandas.MultiIndex.from_product([['a'], range(3), list("pqr")], names=['foo', 'bar', 'baz'])
      idx.set_names('qux', level=0)
      idx.set_names(['qux','baz'], level=[0,1])
      idx.set_levels(['a','b','c'], level='bar')
      idx.set_levels([['a','b','c'],[1,2,3]], level=[1,2])

- Raise a ``ValueError`` in ``df.to_hdf`` with 'fixed' format, if ``df`` has non-unique columns as the resulting file will be broken (:issue:`7761`)

- :func:`rolling_min`, :func:`rolling_max`, :func:`rolling_cov`, and :func:`rolling_corr`
  now return objects with all ``NaN`` when ``len(arg) < min_periods <= window`` rather
  than raising. (This makes all rolling functions consistent in this behavior), (:issue:`7766`)

  Prior to 0.15.0

  .. ipython:: python

     s = Series([10, 11, 12, 13])

  .. code-block:: python

     In [15]: rolling_min(s, window=10, min_periods=5)
     ValueError: min_periods (5) must be <= window (4)

  New behavior

  .. ipython:: python

     rolling_min(s, window=10, min_periods=5)

- :func:`ewma`, :func:`ewmstd`, :func:`ewmvol`, :func:`ewmvar`, :func:`ewmcorr`, and :func:`ewmcov`
  now have an optional ``ignore_na`` argument.
  When ``ignore_na=False`` (the default), missing values are taken into account in the weights calculation.
  When ``ignore_na=True`` (which reproduces the pre-0.15.0 behavior), missing values are ignored in the weights calculation.
  (:issue:`7543`)

  .. ipython:: python

     ewma(Series([None, 1., 100.]), com=2.5)
     ewma(Series([1., None, 100.]), com=2.5, ignore_na=True) # pre-0.15.0 behavior
     ewma(Series([1., None, 100.]), com=2.5, ignore_na=False) # default

- :func:`ewma`, :func:`ewmstd`, :func:`ewmvol`, :func:`ewmvar`, :func:`ewmcorr`, and :func:`ewmcov`
  now set to ``NaN`` the first ``min_periods-1`` entries of the result (for ``min_periods>1``).
  Previously the first ``min_periods`` entries of the result were set to ``NaN``.
  The new behavior accords with the existing documentation. (:issue:`7884`)

- :func:`rolling_max`, :func:`rolling_min`, :func:`rolling_sum`, :func:`rolling_mean`, :func:`rolling_median`,
  :func:`rolling_std`, :func:`rolling_var`, :func:`rolling_skew`, :func:`rolling_kurt`, and :func:`rolling_quantile`,
  :func:`rolling_cov`, :func:`rolling_corr`, :func:`rolling_corr_pairwise`,
  :func:`rolling_window`, and :func:`rolling_apply` with ``center=True`` previously would return a result of the same
  structure as the input ``arg`` with ``NaN`` in the final ``(window-1)/2`` entries.
  Now the final ``(window-1)/2`` entries of the result are calculated as if the input ``arg`` were followed
  by ``(window-1)/2`` ``NaN`` values. (:issue:`7925`)

  Prior behavior (note final value is ``NaN``):

  .. code-block:: python

    In [7]: rolling_sum(Series(range(5)), window=3, min_periods=0, center=True)
    Out[7]:
    0     1
    1     3
    2     6
    3     9
    4   NaN
    dtype: float64

  New behavior (note final value is ``7 = sum([3, 4, NaN])``):

  .. ipython:: python

    rolling_sum(Series(range(5)), window=3, min_periods=0, center=True)

- Removed ``center`` argument from :func:`expanding_max`, :func:`expanding_min`, :func:`expanding_sum`,
  :func:`expanding_mean`, :func:`expanding_median`, :func:`expanding_std`, :func:`expanding_var`,
  :func:`expanding_skew`, :func:`expanding_kurt`, :func:`expanding_quantile`, :func:`expanding_count`,
  :func:`expanding_cov`, :func:`expanding_corr`, :func:`expanding_corr_pairwise`, and :func:`expanding_apply`,
  as the results produced when ``center=True`` did not make much sense. (:issue:`7925`)

- Bug in passing a ``DatetimeIndex`` with a timezone that was not being retained in DataFrame construction from a dict (:issue:`7822`)

  In prior versions this would drop the timezone.

  .. ipython:: python

        i = date_range('1/1/2011', periods=3, freq='10s', tz = 'US/Eastern')
        i
        df = DataFrame( {'a' : i } )
        df
        df.dtypes

  This behavior is unchanged.

  .. ipython:: python

        df = DataFrame( )
        df['a'] = i
        df
        df.dtypes

- ``SettingWithCopy`` raise/warnings (according to the option ``mode.chained_assignment``) will now be issued when setting a value on a sliced mixed-dtype DataFrame using chained-assignment. (:issue:`7845`, :issue:`7950`)

  .. code-block:: python

     In [1]: df = DataFrame(np.arange(0,9), columns=['count'])

     In [2]: df['group'] = 'b'

     In [3]: df.iloc[0:5]['group'] = 'a'
     /usr/local/bin/ipython:1: SettingWithCopyWarning:
     A value is trying to be set on a copy of a slice from a DataFrame.
     Try using .loc[row_indexer,col_indexer] = value instead

     See the the caveats in the documentation: http://pandas.pydata.org/pandas-docs/stable/indexing.html#indexing-view-versus-copy

- The ``infer_types`` argument to :func:`~pandas.io.html.read_html` now has no
  effect (:issue:`7762`, :issue:`7032`).

- ``DataFrame.to_stata`` and ``StataWriter`` check string length for
  compatibility with limitations imposed in dta files where fixed-width
  strings must contain 244 or fewer characters.  Attempting to write Stata
  dta files with strings longer than 244 characters raises a ``ValueError``. (:issue:`7858`)

- ``read_stata`` and ``StataReader`` can import missing data information into a
  ``DataFrame`` by setting the argument ``convert_missing`` to ``True``. When
  using this options, missing values are returned as ``StataMissingValue``
  objects and columns containing missing values have ``object`` data type. (:issue:`8045`)

- ``Index.isin`` now supports a ``level`` argument to specify which index level
  to use for membership tests (:issue:`7892`, :issue:`7890`)

  .. code-block:: python

     In [1]: idx = pd.MultiIndex.from_product([[0, 1], ['a', 'b', 'c']])

     In [2]: idx.values
     Out[2]: array([(0, 'a'), (0, 'b'), (0, 'c'), (1, 'a'), (1, 'b'), (1, 'c')], dtype=object)

     In [3]: idx.isin(['a', 'c', 'e'], level=1)
     Out[3]: array([ True, False,  True,  True, False,  True], dtype=bool)

- ``tz_localize(None)`` for tz-aware ``Timestamp`` and ``DatetimeIndex`` now removes timezone holding local time,
  previously results in ``Exception`` or ``TypeError`` (:issue:`7812`)

  .. ipython:: python

     ts = Timestamp('2014-08-01 09:00', tz='US/Eastern')
     ts
     ts.tz_localize(None)

     didx = DatetimeIndex(start='2014-08-01 09:00', freq='H', periods=10, tz='US/Eastern')
     didx
     didx.tz_localize(None)

- ``DataFrame.tz_localize`` and ``DataFrame.tz_convert`` now accepts an optional ``level`` argument
  for localizing a specific level of a MultiIndex (:issue:`7846`)
- ``Timestamp.tz_localize`` and ``Timestamp.tz_convert`` now raise ``TypeError`` in error cases, rather than ``Exception`` (:issue:`8025`)
- ``Timestamp.__repr__`` displays ``dateutil.tz.tzoffset`` info (:issue:`7907`)
- ``merge``, ``DataFrame.merge``, and ``ordered_merge`` now return the same type
  as the ``left`` argument.  (:issue:`7737`)

- Histogram from ``DataFrame.plot`` with ``kind='hist'`` (:issue:`7809`), See :ref:`the docs<visualization.hist>`.
- Boxplot from ``DataFrame.plot`` with ``kind='box'`` (:issue:`7998`), See :ref:`the docs<visualization.box>`.
- Consistency when indexing with ``.loc`` and a list-like indexer when no values are found.

  .. ipython:: python

     df = DataFrame([['a'],['b']],index=[1,2])
     df

  In prior versions there was a difference in these two constructs:

    - ``df.loc[[3]]`` would (prior to 0.15.0) return a frame reindexed by 3 (with all ``np.nan`` values)
    - ``df.loc[[3],:]`` would raise ``KeyError``.

  Both will now raise a ``KeyError``. The rule is that *at least 1* indexer must be found when using a list-like and ``.loc`` (:issue:`7999`)

  There was also a difference between ``df.loc[[1,3]]`` (returns a frame reindexed by ``[1, 3]``) and ``df.loc[[1, 3],:]`` (would raise ``KeyError`` prior to 0.15.0). Both will now return a reindexed frame.

  .. ipython:: python

     df.loc[[1,3]]
     df.loc[[1,3],:]

  This can also be seen in multi-axis indexing with a ``Panel``.

  .. ipython:: python

     p = Panel(np.arange(2*3*4).reshape(2,3,4),
               items=['ItemA','ItemB'],major_axis=[1,2,3],minor_axis=['A','B','C','D'])
     p

  The following would raise ``KeyError`` prior to 0.15.0:

  .. ipython:: python

     p.loc[['ItemA','ItemD'],:,'D']

  Furthermore, ``.loc`` will raise If no values are found in a multi-index with a list-like indexer:

  .. ipython:: python
     :okexcept:

     s = Series(np.arange(3,dtype='int64'),index=MultiIndex.from_product([['A'],['foo','bar','baz']],
                                                                         names=['one','two'])).sortlevel()
     s
     s.loc[['D']]

- ``Index`` now supports ``duplicated`` and ``drop_duplicates``. (:issue:`4060`)

  .. ipython:: python

     idx = Index([1, 2, 3, 4, 1, 2])
     idx
     idx.duplicated()
     idx.drop_duplicates()

- Assigning values to ``None`` now considers the dtype when choosing an 'empty' value (:issue:`7941`).

  Previously, assigning to ``None`` in numeric containers changed the
  dtype to object (or errored, depending on the call). It now uses
  NaN:

  .. ipython:: python

     s = Series([1, 2, 3])
     s.loc[0] = None
     s

  ``NaT`` is now used similarly for datetime containers.

  For object containers, we now preserve None values (previously these
  were converted to NaN values).

  .. ipython:: python

     s = Series(["a", "b", "c"])
     s.loc[0] = None
     s

  To insert a NaN, you must explicitly use ``np.nan``. See the :ref:`docs <missing.inserting>`.

- Previously an enlargement with a mixed-dtype frame would act unlike ``.append`` which will preserve dtypes (related :issue:`2578`, :issue:`8176`):

  .. ipython:: python

     df = DataFrame([[True, 1],[False, 2]], columns = ["female","fitness"])
     df
     df.dtypes

     # dtypes are now preserved
     df.loc[2] = df.loc[1]
     df
     df.dtypes

.. _whatsnew_0150.dt:

.dt accessor
~~~~~~~~~~~~

``Series`` has gained an accessor to succinctly return datetime like properties for the *values* of the Series, if its a datetime/period like Series. (:issue:`7207`)
This will return a Series, indexed like the existing Series. See the :ref:`docs <basics.dt_accessors>`

.. ipython:: python

   # datetime
   s = Series(date_range('20130101 09:10:12',periods=4))
   s
   s.dt.hour
   s.dt.second
   s.dt.day

This enables nice expressions like this:

.. ipython:: python

   s[s.dt.day==2]

.. ipython:: python

   # period
   s = Series(period_range('20130101',periods=4,freq='D').asobject)
   s
   s.dt.year
   s.dt.day

.. _whatsnew_0150.refactoring:

Internal Refactoring
~~~~~~~~~~~~~~~~~~~~

In 0.15.0 ``Index`` has internally been refactored to no longer sub-class ``ndarray``
but instead subclass ``PandasObject``, similarly to the rest of the pandas objects. This change allows very easy sub-classing and creation of new index types. This should be
a transparent change with only very limited API implications (:issue:`5080`, :issue:`7439`, :issue:`7796`, :issue:`8024`)

- you may need to unpickle pandas version < 0.15.0 pickles using ``pd.read_pickle`` rather than ``pickle.load``. See :ref:`pickle docs <io.pickle>`
- when plotting with a ``PeriodIndex``. The ``matplotlib`` internal axes will now be arrays of ``Period`` rather than a ``PeriodIndex``. (this is similar to how a ``DatetimeIndex`` passes arrays of ``datetimes`` now)
- MultiIndexes will now raise similary to other pandas objects w.r.t. truth testing, See :ref:`here <gotchas.truth>` (:issue:`7897`).

.. _whatsnew_0150.cat:

Categoricals in Series/DataFrame
~~~~~~~~~~~~~~~~~~~~~~~~~~~~~~~~

:class:`~pandas.Categorical` can now be included in `Series` and `DataFrames` and gained new
methods to manipulate. Thanks to Jan Schultz for much of this API/implementation. (:issue:`3943`, :issue:`5313`, :issue:`5314`,
:issue:`7444`, :issue:`7839`, :issue:`7848`, :issue:`7864`, :issue:`7914`, :issue:`7768`, :issue:`8006`, :issue:`3678`,
:issue:`8075`, :issue:`8076`, :issue:`8143`).

For full docs, see the :ref:`Categorical introduction <categorical>` and the
:ref:`API documentation <api.categorical>`.

.. ipython:: python

    df = pd.DataFrame({"id":[1,2,3,4,5,6], "raw_grade":['a', 'b', 'b', 'a', 'a', 'e']})

    # convert the raw grades to a categorical
    df["grade"] = pd.Categorical(df["raw_grade"])

    # Alternative: df["grade"] = df["raw_grade"].astype("category")
    df["grade"]

    # Rename the levels
    df["grade"].cat.levels = ["very good", "good", "very bad"]

    # Reorder the levels and simultaneously add the missing levels
    df["grade"].cat.reorder_levels(["very bad", "bad", "medium", "good", "very good"])
    df["grade"]
    df.sort("grade")
    df.groupby("grade").size()

- ``pandas.core.group_agg`` and ``pandas.core.factor_agg`` were removed. As an alternative, construct
  a dataframe and use ``df.groupby(<group>).agg(<func>)``.

- Supplying "codes/labels and levels" to the :class:`~pandas.Categorical` constructor is deprecated and does
  not work without supplying ``compat=True``. The default mode now uses "values and levels".
  Please change your code to use the :meth:`~pandas.Categorical.from_codes` constructor.

- The ``Categorical.labels`` attribute was renamed to ``Categorical.codes`` and is read
  only. If you want to manipulate codes, please use one of the
  :ref:`API methods on Categoricals <api.categorical>`.

.. _whatsnew_0150.prior_deprecations:

Prior Version Deprecations/Changes
~~~~~~~~~~~~~~~~~~~~~~~~~~~~~~~~~~

There are no prior version deprecations that are taking effect as of 0.15.0.

.. _whatsnew_0150.deprecations:

Deprecations
~~~~~~~~~~~~

- The ``convert_dummies`` method has been deprecated in favor of
  ``get_dummies`` (:issue:`8140`)

.. _whatsnew_0150.knownissues:

Known Issues
~~~~~~~~~~~~

.. _whatsnew_0150.enhancements:

Enhancements
~~~~~~~~~~~~

- Added support for a ``chunksize`` parameter to ``to_sql`` function.  This allows DataFrame to be written in chunks and avoid packet-size overflow errors (:issue:`8062`)
- Added support for writing ``datetime.date`` and ``datetime.time`` object columns with ``to_sql`` (:issue:`6932`).
- Added support for specifying a ``schema`` to read from/write to with ``read_sql_table`` and ``to_sql`` (:issue:`7441`, :issue:`7952`).
  For example:

.. code-block:: python

   df.to_sql('table', engine, schema='other_schema')
   pd.read_sql_table('table', engine, schema='other_schema')

- Added support for bool, uint8, uint16 and uint32 datatypes in ``to_stata`` (:issue:`7097`, :issue:`7365`)

- Added ``layout`` keyword to ``DataFrame.plot`` (:issue:`6667`)
- Allow to pass multiple axes to ``DataFrame.plot``, ``hist`` and ``boxplot`` (:issue:`5353`, :issue:`6970`, :issue:`7069`)


- ``PeriodIndex`` supports ``resolution`` as the same as ``DatetimeIndex`` (:issue:`7708`)
- ``pandas.tseries.holiday`` has added support for additional holidays and ways to observe holidays (:issue:`7070`)
- ``pandas.tseries.holiday.Holiday`` now supports a list of offsets in Python3 (:issue:`7070`)
- ``pandas.tseries.holiday.Holiday`` now supports a days_of_week parameter (:issue:`7070`)



- ``Period`` and ``PeriodIndex`` supports addition/subtraction with ``timedelta``-likes (:issue:`7966`)

  If ``Period`` freq is ``D``, ``H``, ``T``, ``S``, ``L``, ``U``, ``N``, ``timedelta``-like can be added if the result can have same freq. Otherwise, only the same ``offsets`` can be added.

  .. ipython:: python

    idx = pd.period_range('2014-07-01 09:00', periods=5, freq='H')
    idx
    idx + pd.offsets.Hour(2)
    idx + timedelta(minutes=120)
    idx + np.timedelta64(7200, 's')

    idx = pd.period_range('2014-07', periods=5, freq='M')
    idx
    idx + pd.offsets.MonthEnd(3)



- The ``get_dummies`` method can now be used on DataFrames. By default only
  catagorical columns are encoded as 0's and 1's, while other columns are
  left untouched.

  .. ipython:: python

    df = pd.DataFrame({'A': ['a', 'b', 'a'], 'B': ['c', 'c', 'b'],
                       'C': [1, 2, 3]})
    pd.get_dummies(df)
















.. _whatsnew_0150.performance:

Performance
~~~~~~~~~~~

- Performance improvements in ``DatetimeIndex.__iter__`` to allow faster iteration (:issue:`7683`)
- Performance improvements in ``Period`` creation (and ``PeriodIndex`` setitem) (:issue:`5155`)
- Improvements in Series.transform for significant performance gains (revised) (:issue:`6496`)
- Performance improvements in ``StataReader`` when reading large files (:issue:`8040`, :issue:`8073`)
- Performance improvements in ``StataWriter`` when writing large files (:issue:`8079`)
- Performance and memory usage improvements in multi-key ``groupby`` (:issue:`8128`)
- Performance improvements in groupby ``.agg`` and ``.apply`` where builtins max/min were not mapped to numpy/cythonized versions (:issue:`7722`)





















.. _whatsnew_0150.experimental:

Experimental
~~~~~~~~~~~~

There are no experimental changes in 0.15.0

.. _whatsnew_0150.bug_fixes:

Bug Fixes
~~~~~~~~~

- Bug in checking of table name in ``read_sql`` in certain cases (:issue:`7826`).
- Bug in multiindexes dtypes getting mixed up when DataFrame is saved to SQL table (:issue:`8021`)
- Bug in Series 0-division with a float and integer operand dtypes  (:issue:`7785`)
- Bug in ``Series.astype("unicode")`` not calling ``unicode`` on the values correctly (:issue:`7758`)
- Bug in ``DataFrame.as_matrix()`` with mixed ``datetime64[ns]`` and ``timedelta64[ns]`` dtypes (:issue:`7778`)
- Bug in ``HDFStore.select_column()`` not preserving UTC timezone info when selecting a DatetimeIndex (:issue:`7777`)
- Bug in ``to_datetime`` when ``format='%Y%m%d'`` and ``coerce=True`` are specified, where previously an object array was returned (rather than
  a coerced time-series with ``NaT``), (:issue:`7930`)
- Bug in ``DatetimeIndex`` and ``PeriodIndex`` in-place addition and subtraction cause different result from normal one (:issue:`6527`)
- Bug in adding and subtracting ``PeriodIndex`` with ``PeriodIndex`` raise ``TypeError`` (:issue:`7741`)
- Bug in ``combine_first`` with ``PeriodIndex`` data raises ``TypeError`` (:issue:`3367`)
- Bug in multi-index slicing with missing indexers (:issue:`7866`)
- Bug in multi-index slicing with various edge cases (:issue:`8132`)
- Regression in multi-index indexing with a non-scalar type object (:issue:`7914`)
- Bug in Timestamp comparisons with ``==`` and dtype of int64 (:issue:`8058`)
- Bug in pickles contains ``DateOffset`` may raise ``AttributeError`` when ``normalize`` attribute is reffered internally (:issue:`7748`)
- Bug in Panel when using ``major_xs`` and ``copy=False`` is passed (deprecation warning fails because of missing ``warnings``) (:issue:`8152`).
- Bug in pickle deserialization that failed for pre-0.14.1 containers with dup items trying to avoid ambiguity
  when matching block and manager items, when there's only one block there's no ambiguity (:issue:`7794`)

- Bug in HDFStore iteration when passing a where (:issue:`8014`)
- Bug in DataFrameGroupby.transform when transforming with a passed non-sorted key (:issue:`8046`)
- Bug in repeated timeseries line and area plot may result in ``ValueError`` or incorrect kind (:issue:`7733`)


- Bug in ``offsets.apply``, ``rollforward`` and ``rollback`` may reset nanosecond (:issue:`7697`)
- Bug in ``offsets.apply``, ``rollforward`` and ``rollback`` may raise ``AttributeError`` if ``Timestamp`` has ``dateutil`` tzinfo (:issue:`7697`)


- Bug in ``is_superperiod`` and ``is_subperiod`` cannot handle higher frequencies than ``S`` (:issue:`7760`, :issue:`7772`, :issue:`7803`)

- Bug in ``PeriodIndex.unique`` returns int64 ``np.ndarray`` (:issue:`7540`)

- Bug in ``DataFrame.reset_index`` which has ``MultiIndex`` contains ``PeriodIndex`` or ``DatetimeIndex`` with tz raises ``ValueError`` (:issue:`7746`, :issue:`7793`)



- Bug in ``DataFrame.plot`` with ``subplots=True`` may draw unnecessary minor xticks and yticks (:issue:`7801`)
- Bug in ``StataReader`` which did not read variable labels in 117 files due to difference between Stata documentation and implementation (:issue:`7816`)
- Bug in ``StataReader`` where strings were always converted to 244 characters-fixed width irrespective of underlying string size (:issue:`7858`)
- Bug in ``expanding_cov``, ``expanding_corr``, ``rolling_cov``, ``rolling_cov``, ``ewmcov``, and ``ewmcorr``
  returning results with columns sorted by name and producing an error for non-unique columns;
  now handles non-unique columns and returns columns in original order
  (except for the case of two DataFrames with ``pairwise=False``, where behavior is unchanged) (:issue:`7542`)
- Bug in :func:`rolling_count` and ``expanding_*`` functions unnecessarily producing error message for zero-length data (:issue:`8056`)
- Bug in :func:`rolling_apply` and :func:`expanding_apply` interpreting ``min_periods=0`` as ``min_periods=1`` (:issue:`8080`)
- Bug in ``DataFrame.plot`` and ``Series.plot`` may ignore ``rot`` and ``fontsize`` keywords (:issue:`7844`)


- Bug in ``DatetimeIndex.value_counts`` doesn't preserve tz  (:issue:`7735`)
- Bug in ``PeriodIndex.value_counts`` results in ``Int64Index`` (:issue:`7735`)
- Bug in ``DataFrame.join`` when doing left join on index and there are multiple matches (:issue:`5391`)



- Bug in ``GroupBy.transform()`` where int groups with a transform that
  didn't preserve the index were incorrectly truncated (:issue:`7972`).

- Bug in ``groupby`` where callable objects without name attributes would take the wrong path,
  and produce a ``DataFrame`` instead of a ``Series`` (:issue:`7929`)


- Bug in ``read_html`` where the ``infer_types`` argument forced coercion of
  date-likes incorrectly (:issue:`7762`, :issue:`7032`).


- Bug in ``Series.str.cat`` with an index which was filtered as to not include the first item (:issue:`7857`)


- Bug in ``Timestamp`` cannot parse ``nanosecond`` from string (:issue:`7878`)
- Bug in ``Timestamp`` with string offset and ``tz`` results incorrect (:issue:`7833`)

- Bug in ``tslib.tz_convert`` and ``tslib.tz_convert_single`` may return different results (:issue:`7798`)
- Bug in ``DatetimeIndex.intersection`` of non-overlapping timestamps with tz raises ``IndexError`` (:issue:`7880`)



- Bug in ``GroupBy.filter()`` where fast path vs. slow path made the filter
  return a non scalar value that appeared valid but wasn't (:issue:`7870`).
- Bug in ``date_range()``/``DatetimeIndex()`` when the timezone was inferred from input dates yet incorrect
  times were returned when crossing DST boundaries (:issue:`7835`, :issue:`7901`).
- Bug in ``to_excel()`` where a negative sign was being prepended to positive infinity and was absent for negative infinity (:issue`7949`)
- Bug in area plot draws legend with incorrect ``alpha`` when ``stacked=True`` (:issue:`8027`)
<<<<<<< HEAD
- ``Period`` and ``PeriodIndex`` addition/subtraction with ``np.timedelta64`` results in incorrect internal representations (:issue:`7740`)
- Bug in ``Holiday`` with no offset or observance (:issue:`7987`)
=======


- ``Holiday`` bug in Holiday with no offset or observance (:issue:`7987`)
>>>>>>> 2a423345

- Bug in ``DataFrame.to_latex`` formatting when columns or index is a ``MultiIndex`` (:issue:`7982`).

- Bug in ``DateOffset`` around Daylight Savings Time produces unexpected results (:issue:`5175`).





- Bug in ``DataFrame.shift`` where empty columns would throw ``ZeroDivisionError`` on numpy 1.7 (:issue:`8019`)





- Bug in installation where ``html_encoding/*.html`` wasn't installed and
  therefore some tests were not running correctly (:issue:`7927`).

- Bug in ``read_html`` where ``bytes`` objects were not tested for in
  ``_read`` (:issue:`7927`).

- Bug in ``DataFrame.stack()`` when one of the column levels was a datelike (:issue:`8039`)
- Bug in broadcasting numpy scalars with DataFrames (:issue:`8116`)


- Bug in ``pivot_table`` performed with nameless ``index`` and ``columns`` raises ``KeyError`` (:issue:`8103`)





- Bug in ``Float64Index`` where ``iat`` and ``at`` were not testing and were
  failing (:issue:`8092`).
- Bug in ``DataFrame.boxplot()`` where y-limits were not set correctly when
  producing multiple axes (:issue:`7528`, :issue:`5517`).

- Bug in ``read_csv`` where line comments were not handled correctly given
  a custom line terminator or ``delim_whitespace=True`` (:issue:`8122`).

- Bug in ``read_html`` where empty tables caused a ``StopIteration`` (:issue:`7575`)

- Bug in accessing groups from a ``GroupBy`` when the original grouper
  was a tuple (:issue:`8121`).<|MERGE_RESOLUTION|>--- conflicted
+++ resolved
@@ -615,14 +615,8 @@
   times were returned when crossing DST boundaries (:issue:`7835`, :issue:`7901`).
 - Bug in ``to_excel()`` where a negative sign was being prepended to positive infinity and was absent for negative infinity (:issue`7949`)
 - Bug in area plot draws legend with incorrect ``alpha`` when ``stacked=True`` (:issue:`8027`)
-<<<<<<< HEAD
 - ``Period`` and ``PeriodIndex`` addition/subtraction with ``np.timedelta64`` results in incorrect internal representations (:issue:`7740`)
 - Bug in ``Holiday`` with no offset or observance (:issue:`7987`)
-=======
-
-
-- ``Holiday`` bug in Holiday with no offset or observance (:issue:`7987`)
->>>>>>> 2a423345
 
 - Bug in ``DataFrame.to_latex`` formatting when columns or index is a ``MultiIndex`` (:issue:`7982`).
 
