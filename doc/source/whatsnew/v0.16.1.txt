--- conflicted
+++ resolved
@@ -123,12 +123,10 @@
 
 - Bug in which ``SparseDataFrame`` could not take `nan` as a column name (:issue:`8822`)
 
-- Bug in unequal comparisons between a ``Series`` of dtype `"category"` and a scalar (e.g. ``Series(Categorical(list("abc"), categories=list("cba"), ordered=True)) > "b"``, which wouldn't use the order of the categories but use the lexicographical order. (:issue:`9848`)
-
-<<<<<<< HEAD
 - Bug in ``Series.quantile`` on empty Series of type ``Datetime`` or ``Timedelta`` (:issue:`9675`)
 
 - Bug in ``to_msgpack`` and ``read_msgpack`` zlib and blosc compression support (:issue:`9783`)
-=======
-- Bug in unequal comparisons between categorical data and a scalar, which was not in the categories (e.g. ``Series(Categorical(list("abc"), ordered=True)) > "d"``. This returned ``False`` for all elements, but now raises a ``TypeError``. Equality comparisons also now return ``False`` for ``==`` and ``True`` for ``!=``. (:issue:`9848`)
->>>>>>> 35b20d8a
+
+- Bug in unequal comparisons between a ``Series`` of dtype `"category"` and a scalar (e.g. ``Series(Categorical(list("abc"), categories=list("cba"), ordered=True)) > "b"``, which wouldn't use the order of the categories but use the lexicographical order. (:issue:`9848`)
+
+- Bug in unequal comparisons between categorical data and a scalar, which was not in the categories (e.g. ``Series(Categorical(list("abc"), ordered=True)) > "d"``. This returned ``False`` for all elements, but now raises a ``TypeError``. Equality comparisons also now return ``False`` for ``==`` and ``True`` for ``!=``. (:issue:`9848`)