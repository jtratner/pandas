from itertools import izip
import types
import numpy as np

from pandas.core.frame import DataFrame
from pandas.core.generic import NDFrame
from pandas.core.index import Index, MultiIndex, DatetimeIndex
from pandas.core.internals import BlockManager, make_block
from pandas.core.series import Series
from pandas.core.panel import Panel
from pandas.util.decorators import cache_readonly, Appender
import pandas.core.algorithms as algos
import pandas.core.common as com
import pandas.core.datetools as dt
import pandas._tseries as lib


class GroupByError(Exception):
    pass


class GroupBy(object):
    """
    Class for grouping and aggregating relational data. See aggregate,
    transform, and apply functions on this object.

    It's easiest to use obj.groupby(...) to use GroupBy, but you can also do:

    ::

        grouped = groupby(obj, ...)

    Parameters
    ----------
    obj : pandas object
    axis : int, default 0
    level : int, default None
        Level of MultiIndex
    groupings : list of Grouping objects
        Most users should ignore this
    exclusions : array-like, optional
        List of columns to exclude
    name : string
        Most users should ignore this

    Notes
    -----
    After grouping, see aggregate, apply, and transform functions. Here are
    some other brief notes about usage. When grouping by multiple groups, the
    result index will be a MultiIndex (hierarhical) by default.

    Iteration produces (key, group) tuples, i.e. chunking the data by group. So
    you can write code like:

    ::

        grouped = obj.groupby(keys, axis=axis)
        for key, group in grouped:
            # do something with the data

    Function calls on GroupBy, if not specially implemented, "dispatch" to the
    grouped data. So if you group a DataFrame and wish to invoke the std()
    method on each group, you can simply do:

    ::

        df.groupby(mapper).std()

    rather than

    ::

        df.groupby(mapper).aggregate(np.std)

    You can pass arguments to these "wrapped" functions, too.

    See the online documentation for full exposition on these topics and much
    more

    Returns
    -------
    **Attributes**
    groups : dict
        {group name -> group labels}
    len(grouped) : int
        Number of groups
    """

    def __init__(self, obj, keys=None, axis=0, level=None,
                 grouper=None, exclusions=None, column=None, as_index=True,
                 sort=True):
        self._column = column

        if isinstance(obj, NDFrame):
            obj._consolidate_inplace()

        self.obj = obj
        self.axis = axis
        self.level = level

        if not as_index:
            if not isinstance(obj, DataFrame):
                raise TypeError('as_index=False only valid with DataFrame')
            if axis != 0:
                raise ValueError('as_index=False only valid for axis=0')

        self.as_index = as_index
        self.keys = keys
        self.sort = sort

        if grouper is None:
            grouper, exclusions = _get_grouper(obj, keys, axis=axis,
                                               level=level, sort=sort)

        self.grouper = grouper
        self.exclusions = set(exclusions) if exclusions else set()

    def __len__(self):
        return len(self.indices)

    @property
    def groups(self):
        return self.grouper.groups

    @property
    def ngroups(self):
        return self.grouper.ngroups

    @property
    def indices(self):
        return self.grouper.indices

    @property
    def name(self):
        if self._column is None:
            return 'result'
        else:
            return self._column

    @property
    def _obj_with_exclusions(self):
        return self.obj

    def __getattr__(self, attr):
        if attr in self.obj:
            return self[attr]

        if hasattr(self.obj, attr) and attr != '_cache':
            return self._make_wrapper(attr)

        raise AttributeError("'%s' object has no attribute '%s'" %
                             (type(self).__name__, attr))

    def __getitem__(self, key):
        raise NotImplementedError

    def _make_wrapper(self, name):
        f = getattr(self.obj, name)
        if not isinstance(f, types.MethodType):
            return self.apply(lambda self: getattr(self, name))

        f = getattr(type(self.obj), name)

        def wrapper(*args, **kwargs):
            # a little trickery for aggregation functions that need an axis
            # argument
            kwargs_with_axis = kwargs.copy()
            if 'axis' not in kwargs_with_axis:
                kwargs_with_axis['axis'] = self.axis

            def curried_with_axis(x):
                return f(x, *args, **kwargs_with_axis)
            def curried(x):
                return f(x, *args, **kwargs)

            try:
                return self.apply(curried_with_axis)
            except Exception:
                return self.apply(curried)

        return wrapper

    def get_group(self, name, obj=None):
        if obj is None:
            obj = self.obj

        inds = self.indices[name]
        return obj.take(inds, axis=self.axis)

    def __iter__(self):
        """
        Groupby iterator

        Returns
        -------
        Generator yielding sequence of (name, subsetted object)
        for each group
        """
        return self.grouper.get_iterator(self.obj, axis=self.axis)

    def apply(self, func, *args, **kwargs):
        """
        Apply function and combine results together in an intelligent way. The
        split-apply-combine combination rules attempt to be as common sense
        based as possible. For example:

        case 1:
        group DataFrame
        apply aggregation function (f(chunk) -> Series)
        yield DataFrame, with group axis having group labels

        case 2:
        group DataFrame
        apply transform function ((f(chunk) -> DataFrame with same indexes)
        yield DataFrame with resulting chunks glued together

        case 3:
        group Series
        apply function with f(chunk) -> DataFrame
        yield DataFrame with result of chunks glued together

        Parameters
        ----------
        func : function

        Notes
        -----
        See online documentation for full exposition on how to use apply

        See also
        --------
        aggregate, transform

        Returns
        -------
        applied : type depending on grouped object and function
        """
        return self._python_apply_general(func, *args, **kwargs)

    def aggregate(self, func, *args, **kwargs):
        raise NotImplementedError

    def agg(self, func, *args, **kwargs):
        """
        See docstring for aggregate
        """
        return self.aggregate(func, *args, **kwargs)

    def _iterate_slices(self):
        yield self.name, self.obj

    def transform(self, func, *args, **kwargs):
        raise NotImplementedError

    def mean(self):
        """
        Compute mean of groups, excluding missing values

        For multiple groupings, the result index will be a MultiIndex
        """
        try:
            return self._cython_agg_general('mean')
        except GroupByError:
            raise
        except Exception:  # pragma: no cover
            f = lambda x: x.mean(axis=self.axis)
            return self._python_agg_general(f)

    def std(self):
        """
        Compute standard deviation of groups, excluding missing values

        For multiple groupings, the result index will be a MultiIndex
        """
        return self._cython_agg_general('std')

    def var(self):
        """
        Compute variance of groups, excluding missing values

        For multiple groupings, the result index will be a MultiIndex
        """
        return self._cython_agg_general('var')

    def size(self):
        """
        Compute group sizes
        """
        return self.grouper.size()

    def sum(self):
        """
        Compute sum of values, excluding missing values

        For multiple groupings, the result index will be a MultiIndex
        """
        try:
            return self._cython_agg_general('add')
        except Exception:
            return self.aggregate(lambda x: np.sum(x, axis=self.axis))

    def _cython_agg_general(self, how):
        output = {}
        for name, obj in self._iterate_slices():
            if not issubclass(obj.dtype.type, (np.number, np.bool_)):
                continue

            obj = com._ensure_float64(obj)
            result, counts = self.grouper.aggregate(obj, how)
            mask = counts > 0
            output[name] = result[mask]

        if len(output) == 0:
            raise GroupByError('No numeric types to aggregate')

        return self._wrap_aggregated_output(output)

    def _python_agg_general(self, func, *args, **kwargs):
        func = _intercept_function(func)
        agg_func = lambda x: func(x, *args, **kwargs)

        # iterate through "columns" ex exclusions to populate output dict
        output = {}
        for name, obj in self._iterate_slices():
            try:
                result, counts = self.grouper.agg_series(obj, agg_func)
                output[name] = result
            except TypeError:
                continue

        if len(output) == 0:
            return self._python_apply_general(func, *args, **kwargs)

        mask = counts.ravel() > 0
        for name, result in output.iteritems():
            output[name] = result[mask]

        return self._wrap_aggregated_output(output)

    def _python_apply_general(self, func, *args, **kwargs):
        func = _intercept_function(func)

        result_keys = []
        result_values = []

        not_indexed_same = False
        for key, group in self:
            group.name = key

            # group might be modified
            group_axes = _get_axes(group)

            res = func(group, *args, **kwargs)

            if not _is_indexed_like(res, group_axes):
                not_indexed_same = True

            result_keys.append(key)
            result_values.append(res)

        return self._wrap_applied_output(result_keys, result_values,
                                         not_indexed_same=not_indexed_same)

    def _wrap_applied_output(self, *args, **kwargs):
        raise NotImplementedError

    def _wrap_frames(self, keys, values, not_indexed_same=False):
        from pandas.tools.merge import concat

        if not_indexed_same:
            group_keys = keys
            group_levels = self.grouper.levels
            group_names = self.grouper.names
            result = concat(values, axis=self.axis, keys=group_keys,
                            levels=group_levels, names=group_names)
        else:
            result = concat(values, axis=self.axis)
            ax = self.obj._get_axis(self.axis)
            result = result.reindex_axis(ax, axis=self.axis)

        return result


def _generate_groups(obj, group_index, ngroups, axis=0):
    if isinstance(obj, NDFrame) and not isinstance(obj, DataFrame):
        factory = obj._constructor
        obj = obj._data
    else:
        factory = None

    return generate_groups(obj, group_index, ngroups,
                           axis=axis, factory=factory)

@Appender(GroupBy.__doc__)
def groupby(obj, by, **kwds):
    if isinstance(obj, Series):
        klass = SeriesGroupBy
    elif isinstance(obj, DataFrame):
        klass = DataFrameGroupBy
    else: # pragma: no cover
        raise TypeError('invalid type: %s' % type(obj))

    return klass(obj, by, **kwds)

def _get_axes(group):
    if isinstance(group, Series):
        return [group.index]
    else:
        return group.axes

def _is_indexed_like(obj, axes):
    if isinstance(obj, Series):
        if len(axes) > 1:
            return False
        return obj.index.equals(axes[0])
    elif isinstance(obj, DataFrame):
        return obj.index.equals(axes[0])

    return False

class Grouper(object):
    """

    """
    def __init__(self, axis, groupings, sort=True):
        self.axis = axis
        self.groupings = groupings
        self.sort = sort

    @property
    def shape(self):
        return tuple(ping.ngroups for ping in self.groupings)

    def __iter__(self):
        return iter(self.indices)

    def numkeys(self):
        try:
            return len(self.groupings)
        except:
            return 1

    def get_iterator(self, data, axis=0):
        """
        Groupby iterator

        Returns
        -------
        Generator yielding sequence of (name, subsetted object)
        for each group
        """
        if len(self.groupings) == 1:
            indices = self.indices
            groups = indices.keys()
            try:
                groups = sorted(groups)
            except Exception: # pragma: no cover
                pass

            for name in groups:
                inds = indices[name]
                group = data.take(inds, axis=axis)
                yield name, group
        else:
            # provide "flattened" iterator for multi-group setting
            comp_ids, _, ngroups = self.group_info
            label_list = self.labels
            level_list = self.levels
            mapper = _KeyMapper(comp_ids, ngroups, label_list, level_list)

            for label, group in _generate_groups(data, comp_ids, ngroups,
                                                 axis=axis):
                key = mapper.get_key(label)
                yield key, group

    @cache_readonly
    def indices(self):
        if len(self.groupings) == 1:
            return self.groupings[0].indices
        else:
            # TODO: this is massively inefficient
            to_groupby = zip(*(ping.grouper for ping in self.groupings))
            to_groupby = Index(to_groupby)
            return lib.groupby_indices(to_groupby)

    @property
    def labels(self):
        return [ping.labels for ping in self.groupings]

    @property
    def levels(self):
        return [ping.group_index for ping in self.groupings]

    @property
    def names(self):
        return [ping.name for ping in self.groupings]

    def size(self):
        """
        Compute group sizes
        """
        # TODO: better impl
        labels, _, ngroups = self.group_info
        bin_counts = Series(labels).value_counts()
        bin_counts = bin_counts.reindex(np.arange(ngroups))
        bin_counts.index = self.result_index
        return bin_counts

    @cache_readonly
    def groups(self):
        if len(self.groupings) == 1:
            return self.groupings[0].groups
        else:
            to_groupby = zip(*(ping.grouper for ping in self.groupings))
            to_groupby = Index(to_groupby)

            return self.axis.groupby(to_groupby)

    @cache_readonly
    def group_info(self):
        comp_ids, obs_group_ids = self._get_compressed_labels()

        ngroups = len(obs_group_ids)
        comp_ids = com._ensure_int32(comp_ids)
        return comp_ids, obs_group_ids, ngroups

    def _get_compressed_labels(self):
        all_labels = [ping.labels for ping in self.groupings]
        if self._overflow_possible:
            tups = lib.fast_zip(all_labels)
            labs, uniques, _ = algos.factorize(tups)

            if self.sort:
                uniques, labs = _reorder_by_uniques(uniques, labs)

            return labs, uniques
        else:
            if len(all_labels) > 1:
                group_index = get_group_index(all_labels, self.shape)
            else:
                group_index = all_labels[0]
            comp_ids, obs_group_ids = _compress_group_index(group_index)
            return comp_ids, obs_group_ids

    @cache_readonly
    def _overflow_possible(self):
        return _int64_overflow_possible(self.shape)

    @cache_readonly
    def result_index(self):
        recons = self.get_group_levels()
        return MultiIndex.from_arrays(recons, names=self.names)

    def get_group_levels(self):
        obs_ids = self.group_info[1]
        if self._overflow_possible:
            recons_labels = [np.array(x) for x in izip(*obs_ids)]
        else:
            recons_labels = decons_group_index(obs_ids, self.shape)

        name_list = []
        for ping, labels in zip(self.groupings, recons_labels):
            labels = com._ensure_platform_int(labels)
            name_list.append(ping.group_index.take(labels))

        return name_list

    #------------------------------------------------------------
    # Aggregation functions

    _cython_functions = {
        'add' : lib.group_add,
        'mean' : lib.group_mean,
        'var' : lib.group_var,
        'std' : lib.group_var
    }

    _cython_transforms = {
        'std' : np.sqrt
    }

    def aggregate(self, values, how):
        comp_ids, _, ngroups = self.group_info
        agg_func = self._cython_functions[how]
        if values.ndim == 1:
            squeeze = True
            values = values[:, None]
            out_shape = (ngroups, 1)
        else:
            squeeze = False
            out_shape = (ngroups, values.shape[1])

        trans_func = self._cython_transforms.get(how, lambda x: x)

        # will be filled in Cython function
        result = np.empty(out_shape, dtype=np.float64)
        counts = np.zeros(ngroups, dtype=np.int32)

        agg_func(result, counts, values, comp_ids)
        result = trans_func(result)

        if squeeze:
            result = result.squeeze()

        return result, counts

    def agg_series(self, obj, func):
        try:
            return self._aggregate_series_fast(obj, func)
        except Exception:
            return self._aggregate_series_pure_python(obj, func)

    def _aggregate_series_fast(self, obj, func):
        func = _intercept_function(func)

        if obj.index._has_complex_internals:
            raise TypeError('Incompatible index for Cython grouper')

        group_index, _, ngroups = self.group_info

        # avoids object / Series creation overhead
        dummy = obj[:0].copy()
        indexer = lib.groupsort_indexer(group_index, ngroups)[0]
        obj = obj.take(indexer)
        group_index = group_index.take(indexer)
        grouper = lib.SeriesGrouper(obj, func, group_index, ngroups,
                                    dummy)
        result, counts = grouper.get_result()
        return result, counts

    def _aggregate_series_pure_python(self, obj, func):
        group_index, _, ngroups = self.group_info

        counts = np.zeros(ngroups, dtype=int)
        result = None

        group_index, _, ngroups = self.group_info

        for label, group in _generate_groups(obj, group_index, ngroups,
                                             axis=self.axis):
            res = func(group)
            if result is None:
                try:
                    assert(not isinstance(res, np.ndarray))
                    assert(not isinstance(res, list))
                    result = np.empty(ngroups, dtype='O')
                except Exception:
                    raise ValueError('function does not reduce')

            counts[label] = group.shape[0]
            result[label] = res

        result = lib.maybe_convert_objects(result, try_float=0)
        return result, counts

def generate_bins_generic(values, binner, closed, label):
    """
    Generate bin edge offsets and bin labels for one array using another array
    which has bin edge values. Both arrays must be sorted.

    Parameters
    ----------
    values : array of values
    binner : a comparable array of values representing bins into which to bin
        the first array. Note, 'values' end-points must fall within 'binner'
        end-points.
    closed : which end of bin is closed; left (default), right
    label : which end of bin to use as a label: left (default), right

    Returns
    -------
    bins : array of offsets (into 'values' argument) of bins. 
        Zero and last edge are excluded in result, so for instance the first
        bin is values[0:bin[0]] and the last is values[bin[-1]:]
    labels : array of labels of bins
    """
    lenidx = len(values)
    lenbin = len(binner)

    if lenidx <= 0 or lenbin <= 0:
        raise ValueError("Invalid length for values or for binner")

    # check binner fits data
    if values[0] < binner[0]:
        raise ValueError("Values falls before first bin")

    if values[lenidx-1] > binner[lenbin-1]:
        raise ValueError("Values falls after last bin")

    labels = np.empty(lenbin, dtype=np.int64)
    bins   = np.empty(lenbin, dtype=np.int32)

    j  = 0 # index into values
    bc = 0 # bin count
    vc = 0 # value count

    # linear scan, presume nothing about values/binner except that it
    # fits ok
    for i in range(0, lenbin-1):
        l_bin = binner[i]
        r_bin = binner[i+1]

        # set label of bin
        if label == 'left':
            labels[bc] = l_bin
        else:
            labels[bc] = r_bin

        # count values in current bin, advance to next bin
        while values[j] < r_bin or closed == 'right' and values[j] == r_bin:
            j += 1
            vc += 1
            if j >= lenidx:
                break

        # check we have data left to scan
        if j >= lenidx:
            break

        # if we've seen some values or not ignoring empty bins
        if vc != 0:
            bins[bc] = j
            bc += 1
            vc = 0

    labels = np.resize(labels, bc + 1)
    bins = np.resize(bins, bc)

    return bins, labels

class CustomGrouper:
    pass

def _generate_time_binner(dtindex, offset,
                          begin=None, end=None, nperiods=None):

    if isinstance(offset, basestring):
        offset = dt.getOffset(offset)

    if begin is None:
        first = lib.Timestamp(dtindex[0] - offset)
    else:
        first = lib.Timestamp(begin)

    if end is None:
        last = lib.Timestamp(dtindex[-1] + offset)
    else:
        last = lib.Timestamp(end)

    if isinstance(offset, dt.Tick):
        return np.arange(first.value, last.value+1, offset.us_stride(),
                         dtype=np.int64)

    return DatetimeIndex(offset=offset,
                         start=first, end=last, periods=nperiods)

class Tinterval(Grouper, CustomGrouper):
    """
    Custom groupby class for time-interval grouping

    Parameters
    ----------
    interval : pandas offset string or object for identifying bin edges
    closed : closed end of interval; left (default) or right
    label : interval boundary to use for labeling; left (default) or right
    begin : optional, timestamp-like
    end : optional, timestamp-like
    nperiods : optional, integer

    Notes
    -----
    Use begin, end, nperiods to generate intervals that cannot be derived
    directly from the associated object
    """

    obj = None
    bins = None
    binlabels = None
    begin = None
    end = None
    nperiods = None
    binner = None

    def __init__(self, interval='Min', closed='left', label='left',
                 begin=None, end=None, nperiods=None, _obj=None):
        self.offset = interval
        self.closed = closed
        self.label = label
        self.begin = begin
        self.end = end
        self.nperiods = None

        if _obj is not None:
            self.set_obj(_obj)

    def set_obj(self, obj):
        """
        Injects the object we'll act on, which we use to initialize grouper
        """
        if id(self.obj) == id(obj):
            return

        self.obj = obj

        if not isinstance(obj.index, DatetimeIndex):
            raise ValueError("Cannot apply Tinterval to non-DatetimeIndex")

        index = obj.index

        if len(obj.index) < 1:
            self.bins = []
            self.binlabels = []
            return

        self.binner = _generate_time_binner(obj.index, self.offset, self.begin,
                                            self.end, self.nperiods)

        if isinstance(self.binner, DatetimeIndex):
            self.binner = self.binner.asi8

        # general version, knowing nothing about relative frequencies
        bins, labels = lib.generate_bins_dt64(index.asi8, self.binner,
                                              self.closed, self.label)

        self.bins = bins
        self.binlabels = labels.view('M8[us]')

    @cache_readonly
    def ngroups(self):
        return len(self.binlabels)

    @cache_readonly
    def result_index(self):
        return self.binlabels

    def agg_series(self, obj, func):
        dummy = obj[:0]
        grouper = lib.SeriesBinGrouper(obj, func, self.bins, dummy)
        return grouper.get_result()


class Grouping(object):
    """
    Holds the grouping information for a single key

    Parameters
    ----------
    index : Index
    grouper :
    name :
    level :

    Returns
    -------
    **Attributes**:
      * indices : dict of {group -> index_list}
      * labels : ndarray, group labels
      * ids : mapping of label -> group
      * counts : array of group counts
      * group_index : unique groups
      * groups : dict of {group -> label_list}
    """
    def __init__(self, index, grouper=None, name=None, level=None,
                 sort=True):

        self.name = name
        self.level = level
        self.grouper = _convert_grouper(index, grouper)
        self.index = index
        self.sort = sort

        # right place for this?
        if isinstance(grouper, Series) and name is None:
            self.name = grouper.name

        # pre-computed
        self._was_factor = False

        # did we pass a custom grouper object? Do nothing
        if isinstance(grouper, CustomGrouper):
            return

        if level is not None:
            if not isinstance(level, int):
                assert(level in index.names)
                level = index.names.index(level)

            inds = index.labels[level]
            level_index = index.levels[level]

            if self.name is None:
                self.name = index.names[level]

            # XXX complete hack

            level_values = index.levels[level].take(inds)
            if grouper is not None:
                self.grouper = level_values.map(self.grouper)
            else:
                self._was_factor = True
                self._labels = inds
                self._group_index = level_index
                self.grouper = level_values
        else:
            if isinstance(self.grouper, (list, tuple)):
                self.grouper = com._asarray_tuplesafe(self.grouper)

            # no level passed
            if not isinstance(self.grouper, np.ndarray):
                self.grouper = self.index.map(self.grouper)

    def __repr__(self):
        return 'Grouping(%s)' % self.name

    def __iter__(self):
        return iter(self.indices)

    _labels = None
    _counts = None
    _group_index = None

    @property
    def ngroups(self):
        return len(self.group_index)

    @cache_readonly
    def indices(self):
        return _groupby_indices(self.grouper)

    @property
    def labels(self):
        if self._labels is None:
            self._make_labels()
        return self._labels

    @property
    def counts(self):
        if self._counts is None:
            if self._was_factor:
                self._counts = lib.group_count(self.labels, self.ngroups)
            else:
                self._make_labels()
        return self._counts

    @property
    def group_index(self):
        if self._group_index is None:
            self._make_labels()
        return self._group_index

    def _make_labels(self):
        if self._was_factor:  # pragma: no cover
            raise Exception('Should not call this method grouping by level')
        else:
            labs, uniques, counts = algos.factorize(self.grouper,
                                                    sort=self.sort)
            uniques = Index(uniques, name=self.name)
            self._labels = labs
            self._group_index = uniques
            self._counts = counts

    _groups = None
    @property
    def groups(self):
        if self._groups is None:
            self._groups = self.index.groupby(self.grouper)
        return self._groups


def _get_grouper(obj, key=None, axis=0, level=None, sort=True):
    group_axis = obj._get_axis(axis)

    if level is not None and not isinstance(group_axis, MultiIndex):
        raise ValueError('can only specify level with multi-level index')

    if isinstance(key, CustomGrouper):
        key.set_obj(obj)
        return key, []

    if not isinstance(key, (tuple, list)):
        keys = [key]
    else:
        keys = key

    # what are we after, exactly?
    match_axis_length = len(keys) == len(group_axis)
    any_callable = any(callable(g) or isinstance(g, dict) for g in keys)
    any_arraylike = any(isinstance(g, (list, tuple, np.ndarray))
                        for g in keys)

    try:
        if isinstance(obj, DataFrame):
            all_in_columns = all(g in obj.columns for g in keys)
        else:
            all_in_columns = False
    except Exception:
        all_in_columns = False

    if (not any_callable and not all_in_columns
        and not any_arraylike and match_axis_length
        and not level):
        keys = [com._asarray_tuplesafe(keys)]

    if isinstance(level, (tuple, list)):
        if key is None:
            keys = [None] * len(level)
        levels = level
    else:
        levels = [level] * len(keys)

    groupings = []
    exclusions = []
    for i, (gpr, level) in enumerate(zip(keys, levels)):
        name = None
        if _is_label_like(gpr):
            exclusions.append(gpr)
            name = gpr
            gpr = obj[gpr]
        ping = Grouping(group_axis, gpr, name=name, level=level, sort=sort)
        if ping.name is None:
            ping.name = 'key_%d' % i
        groupings.append(ping)

    grouper = Grouper(group_axis, groupings, sort=sort)

    return grouper, exclusions

def _is_label_like(val):
    return isinstance(val, basestring) or np.isscalar(val)

def _convert_grouper(axis, grouper):
    if isinstance(grouper, dict):
        return grouper.get
    elif isinstance(grouper, Series):
        if grouper.index.equals(axis):
            return grouper.values
        else:
            return grouper.reindex(axis).values
    elif isinstance(grouper, (list, np.ndarray)):
        assert(len(grouper) == len(axis))
        return grouper
    else:
        return grouper

class SeriesGroupBy(GroupBy):

    def aggregate(self, func_or_funcs, *args, **kwargs):
        """
        Apply aggregation function or functions to groups, yielding most likely
        Series but in some cases DataFrame depending on the output of the
        aggregation function

        Parameters
        ----------
        func_or_funcs : function or list / dict of functions
            List/dict of functions will produce DataFrame with column names
            determined by the function names themselves (list) or the keys in
            the dict

        Notes
        -----
        agg is an alias for aggregate. Use it.

        Example
        -------
        >>> series
        bar    1.0
        baz    2.0
        qot    3.0
        qux    4.0

        >>> mapper = lambda x: x[0] # first letter
        >>> grouped = series.groupby(mapper)

        >>> grouped.aggregate(np.sum)
        b    3.0
        q    7.0

        >>> grouped.aggregate([np.sum, np.mean, np.std])
           mean  std  sum
        b  1.5   0.5  3
        q  3.5   0.5  7

        >>> grouped.agg({'result' : lambda x: x.mean() / x.std(),
        ...              'total' : np.sum})
           result  total
        b  2.121   3
        q  4.95    7

        See also
        --------
        apply, transform

        Returns
        -------
        Series or DataFrame
        """
        if isinstance(func_or_funcs, basestring):
            return getattr(self, func_or_funcs)(*args, **kwargs)

        if hasattr(func_or_funcs,'__iter__'):
            ret = self._aggregate_multiple_funcs(func_or_funcs)
        else:
            if self.grouper.numkeys() > 1:
                return self._python_agg_general(func_or_funcs, *args, **kwargs)

            try:
                return self._python_agg_general(func_or_funcs, *args, **kwargs)
            except Exception:
                result = self._aggregate_named(func_or_funcs, *args, **kwargs)

            index = Index(sorted(result), name=self.grouper.names[0])
            ret = Series(result, index=index)

        if not self.as_index:  # pragma: no cover
            print 'Warning, ignoring as_index=True'

        return ret

    def _aggregate_multiple_funcs(self, arg):
        if not isinstance(arg, dict):
            arg = dict((func.__name__, func) for func in arg)

        results = {}

        for name, func in arg.iteritems():
            results[name] = self.aggregate(func)

        return DataFrame(results)

    def _wrap_aggregated_output(self, output):
        # sort of a kludge
        output = output[self.name]
        index = self.grouper.result_index
        return Series(output, index=index, name=self.name)

    def _wrap_applied_output(self, keys, values, not_indexed_same=False):
        if len(keys) == 0:
            return Series([])

        key_names = self.grouper.names

        def _get_index():
            if self.grouper.numkeys() > 1:
                index = MultiIndex.from_tuples(keys, names=key_names)
            else:
                ping = self.grouper.groupings[0]
                if len(keys) == ping.ngroups:
                    index = ping.group_index
                    index.name = key_names[0]
                else:
                    index = Index(keys, name=key_names[0])
            return index

        if isinstance(values[0], Series):
            if not_indexed_same:
                data_dict = dict(zip(keys, values))
                result = DataFrame(data_dict).T
                result.index = _get_index()
                return result
            else:
                cat_values = np.concatenate([x.values for x in values])
                cat_index = values[0].index
                if len(values) > 1:
                    cat_index = cat_index.append([x.index for x in values[1:]])
                return Series(cat_values, index=cat_index)
        elif isinstance(values[0], DataFrame):
            # possible that Series -> DataFrame by applied function
            return self._wrap_frames(keys, values,
                                     not_indexed_same=not_indexed_same)
        else:
            return Series(values, index=_get_index())

    def _aggregate_named(self, func, *args, **kwargs):
        result = {}

        for name in self.grouper:
            grp = self.get_group(name)
            grp.name = name
            output = func(grp, *args, **kwargs)
            if isinstance(output, np.ndarray):
                raise Exception('Must produce aggregated value')
            result[name] = output

        return result

    def transform(self, func, *args, **kwargs):
        """
        Call function producing a like-indexed Series on each group and return
        a Series with the transformed values

        Parameters
        ----------
        func : function
            To apply to each group. Should return a Series with the same index

        Example
        -------
        >>> grouped.transform(lambda x: (x - x.mean()) / x.std())

        Returns
        -------
        transformed : Series
        """
        result = self.obj.copy()

        for name, group in self:
            group.name = name
            res = func(group, *args, **kwargs)
            indexer = self.obj.index.get_indexer(group.index)
            np.put(result, indexer, res)

        return result

class DataFrameGroupBy(GroupBy):

    def __getitem__(self, key):
        if self._column is not None:
            raise Exception('Column %s already selected' % self._column)

        if key not in self.obj:  # pragma: no cover
            raise KeyError(str(key))

        # kind of a kludge
        if self.as_index:
            return SeriesGroupBy(self.obj[key], column=key,
                                 grouper=self.grouper,
                                 exclusions=self.exclusions)
        else:
            return DataFrameGroupBy(self.obj, self.grouper, column=key,
                                    grouper=self.grouper,
                                    exclusions=self.exclusions,
                                    as_index=self.as_index)

    def _iterate_slices(self):
        if self.axis == 0:
            # kludge
            if self._column is None:
                slice_axis = self.obj.columns
            else:
                slice_axis = [self._column]
            slicer = lambda x: self.obj[x]
        else:
            slice_axis = self.obj.index
            slicer = self.obj.xs

        for val in slice_axis:
            if val in self.exclusions:
                continue

            yield val, slicer(val)

    def _cython_agg_general(self, how):
        obj = self._obj_with_exclusions
        if self.axis == 1:
            obj = obj.T

        new_blocks = []

        for block in obj._data.blocks:
            values = block.values.T
            if not issubclass(values.dtype.type, (np.number, np.bool_)):
                continue

            values = com._ensure_float64(values)
            result, counts = self.grouper.aggregate(values, how)

            mask = counts > 0
            if len(mask) > 0:
                result = result[mask]
            newb = make_block(result.T, block.items, block.ref_items)
            new_blocks.append(newb)

        if len(new_blocks) == 0:
            raise GroupByError('No numeric types to aggregate')

        agg_axis = 0 if self.axis == 1 else 1
        agg_labels = self._obj_with_exclusions._get_axis(agg_axis)

        if sum(len(x.items) for x in new_blocks) == len(agg_labels):
            output_keys = agg_labels
        else:
            all_items = []
            for b in new_blocks:
                all_items.extend(b.items)
            output_keys = agg_labels[agg_labels.isin(all_items)]

        if not self.as_index:
            index = np.arange(new_blocks[0].values.shape[1])
            mgr = BlockManager(new_blocks, [output_keys, index])
            result = DataFrame(mgr)

            group_levels = self.grouper.get_group_levels()
            zipped = zip(self.grouper.names, group_levels)

            for i, (name, labels) in enumerate(zipped):
                result.insert(i, name, labels)
            result = result.consolidate()
        else:
            index = self.grouper.result_index
            mgr = BlockManager(new_blocks, [output_keys, index])
            result = DataFrame(mgr)

        if self.axis == 1:
            result = result.T

        return result

    @cache_readonly
    def _obj_with_exclusions(self):
        if self._column is not None:
            return self.obj.reindex(columns=[self._column])

        if len(self.exclusions) > 0:
            return self.obj.drop(self.exclusions, axis=1)
        else:
            return self.obj

    def aggregate(self, arg, *args, **kwargs):
        """
        Aggregate using input function or dict of {column -> function}

        Parameters
        ----------
        arg : function or dict
            Function to use for aggregating groups. If a function, must either
            work when passed a DataFrame or when passed to DataFrame.apply. If
            pass a dict, the keys must be DataFrame column names

        Returns
        -------
        aggregated : DataFrame
        """
        if isinstance(arg, basestring):
            return getattr(self, arg)()

        result = {}
        if isinstance(arg, dict):
            if self.axis != 0:  # pragma: no cover
                raise ValueError('Can only pass dict with axis=0')

            obj = self._obj_with_exclusions

            if self._column is not None:
                series_obj = obj[self._column]
                for fname, func in arg.iteritems():
                    colg = SeriesGroupBy(series_obj, column=self._column,
                                         grouper=self.grouper)
                    result[fname] = colg.aggregate(func)
            else:
                for col, func in arg.iteritems():
                    colg = SeriesGroupBy(obj[col], column=col,
                                         grouper=self.grouper)
                    result[col] = colg.aggregate(func)

            result = DataFrame(result)
        elif isinstance(arg, list):
            return self._aggregate_multiple_funcs(arg)
        else:
            if self.grouper.numkeys() > 1:
                return self._python_agg_general(arg, *args, **kwargs)
            else:
                result = self._aggregate_generic(arg, *args, **kwargs)

        if not self.as_index:
            if isinstance(result.index, MultiIndex):
                zipped = zip(result.index.levels, result.index.labels,
                             result.index.names)
                for i, (lev, lab, name) in enumerate(zipped):
                    result.insert(i, name, lev.values.take(lab))
                result = result.consolidate()
            else:
                values = result.index.values
                name = self.grouper.groupings[0].name
                result.insert(0, name, values)
            result.index = np.arange(len(result))

        return result

    def _aggregate_multiple_funcs(self, arg):
        from pandas.tools.merge import concat

        if self.axis != 0:
            raise NotImplementedError

        obj = self._obj_with_exclusions

        results = []
        keys = []
        for col in obj:
            try:
                colg = SeriesGroupBy(obj[col], column=col,
                                     grouper=self.grouper)
                results.append(colg.agg(arg))
                keys.append(col)
            except TypeError:
                pass

        result = concat(results, keys=keys, axis=1)

        return result

    def _aggregate_generic(self, func, *args, **kwargs):
        assert(self.grouper.numkeys() == 1)

        axis = self.axis
        obj = self._obj_with_exclusions

        result = {}
        if axis == 0:
            try:
                for name in self.indices:
                    data = self.get_group(name, obj=obj)
                    result[name] = func(data, *args, **kwargs)
            except Exception:
                return self._aggregate_item_by_item(func, *args, **kwargs)
        else:
            for name in self.indices:
                try:
                    data = self.get_group(name, obj=obj)
                    result[name] = func(data, *args, **kwargs)
                except Exception:
                    wrapper = lambda x: func(x, *args, **kwargs)
                    result[name] = data.apply(wrapper, axis=axis)

        result_index = self.grouper.levels[0]

        if result:
            if axis == 0:
                result = DataFrame(result, index=obj.columns,
                                   columns=result_index).T
            else:
                result = DataFrame(result, index=obj.index,
                                   columns=result_index)
        else:
            result = DataFrame(result)

        return result

    def _aggregate_item_by_item(self, func, *args, **kwargs):
        # only for axis==0

        obj = self._obj_with_exclusions
        result = {}
        cannot_agg = []
        for item in obj:
            try:
                colg = SeriesGroupBy(obj[item], column=item,
                                     grouper=self.grouper)
                result[item] = colg.agg(func, *args, **kwargs)
            except (ValueError, TypeError):
                cannot_agg.append(item)
                continue

        result_columns = obj.columns
        if cannot_agg:
            result_columns = result_columns.drop(cannot_agg)

        return DataFrame(result, columns=result_columns)

    def _wrap_aggregated_output(self, output):
        agg_axis = 0 if self.axis == 1 else 1
        agg_labels = self._obj_with_exclusions._get_axis(agg_axis)

        if len(output) == len(agg_labels):
            output_keys = agg_labels
        else:
            output_keys = sorted(output)
            try:
                output_keys.sort()
            except Exception:  # pragma: no cover
                pass

            if isinstance(agg_labels, MultiIndex):
                output_keys = MultiIndex.from_tuples(output_keys,
                                                     names=agg_labels.names)

        if not self.as_index:
            result = DataFrame(output, columns=output_keys)
            group_levels = self.grouper.get_group_levels()
            zipped = zip(self.grouper.names, group_levels)

            for i, (name, labels) in enumerate(zipped):
                result.insert(i, name, labels)
            result = result.consolidate()
        else:
            index = self.grouper.result_index
            result = DataFrame(output, index=index, columns=output_keys)

        if self.axis == 1:
            result = result.T

        return result

    def _wrap_applied_output(self, keys, values, not_indexed_same=False):
        if len(keys) == 0:
            # XXX
            return DataFrame({})

        key_names = self.grouper.names

        if isinstance(values[0], DataFrame):
            return self._wrap_frames(keys, values,
                                     not_indexed_same=not_indexed_same)
        else:
            if len(self.grouper.groupings) > 1:
                key_index = MultiIndex.from_tuples(keys, names=key_names)
            else:
                ping = self.grouper.groupings[0]
                if len(keys) == ping.ngroups:
                    key_index = ping.group_index
                    key_index.name = key_names[0]

                    key_lookup = Index(keys)
                    indexer = key_lookup.get_indexer(key_index)

                    # reorder the values
                    values = [values[i] for i in indexer]
                else:
                    key_index = Index(keys, name=key_names[0])

            if isinstance(values[0], np.ndarray):
                if self.axis == 0:
                    stacked_values = np.vstack([np.asarray(x)
                                                for x in values])
                    columns = values[0].index
                    index = key_index
                else:
                    stacked_values = np.vstack([np.asarray(x)
                                                for x in values]).T
                    index = values[0].index
                    columns = key_index
                return DataFrame(stacked_values, index=index,
                                 columns=columns)
            else:
                return Series(values, index=key_index)

    def transform(self, func, *args, **kwargs):
        """
        Call function producing a like-indexed DataFrame on each group and
        return a DataFrame having the same indexes as the original object
        filled with the transformed values

        Parameters
        ----------
        f : function
            Function to apply to each subframe

        Note
        ----
        Each subframe is endowed the attribute 'name' in case you need to know
        which group you are working on.

        Example
        --------
        >>> grouped = df.groupby(lambda x: mapping[x])
        >>> grouped.transform(lambda x: (x - x.mean()) / x.std())
        """
        from pandas.tools.merge import concat

        applied = []

        obj = self._obj_with_exclusions
        for name, group in self:
            group.name = name

            try:
                wrapper = lambda x: func(x, *args, **kwargs)
                res = group.apply(wrapper, axis=self.axis)
            except Exception: # pragma: no cover
                res = func(group, *args, **kwargs)

            # broadcasting
            if isinstance(res, Series):
                if res.index is obj.index:
                    group.T.values[:] = res
                else:
                    group.values[:] = res

                applied.append(group)
            else:
                applied.append(res)

        concat_index = obj.columns if self.axis == 0 else obj.index
        concatenated = concat(applied, join_axes=[concat_index],
                              axis=self.axis, verify_integrity=False)
        return concatenated.reindex_like(obj)

class PanelGroupBy(GroupBy):

    def aggregate(self, func, *args, **kwargs):
        """
        Aggregate using input function or dict of {column -> function}

        Parameters
        ----------
        arg : function or dict
            Function to use for aggregating groups. If a function, must either
            work when passed a Panel or when passed to Panel.apply. If
            pass a dict, the keys must be DataFrame column names

        Returns
        -------
        aggregated : Panel
        """
        return self._aggregate_generic(func, *args, **kwargs)

    def _aggregate_generic(self, func, *args, **kwargs):
        result = {}

        axis = self.axis

        obj = self._obj_with_exclusions

        for name in self.grouper:
            data = self.get_group(name, obj=obj)
            try:
                result[name] = func(data, *args, **kwargs)
            except Exception:
                wrapper = lambda x: func(x, *args, **kwargs)
                result[name] = data.apply(wrapper, axis=axis)

        result = Panel.fromDict(result, intersect=False)

        if axis > 0:
            result = result.swapaxes(0, axis)

        return result

class NDArrayGroupBy(GroupBy):
    pass

#----------------------------------------------------------------------
# Grouping generator for BlockManager

def generate_groups(data, group_index, ngroups, axis=0, factory=lambda x: x):
    """
    Parameters
    ----------
    data : BlockManager

    Returns
    -------
    generator
    """
    group_index = com._ensure_int32(group_index)

    indexer = lib.groupsort_indexer(group_index, ngroups)[0]
    group_index = group_index.take(indexer)

    if isinstance(data, BlockManager):
        # this is sort of wasteful but...
        sorted_axis = data.axes[axis].take(indexer)
        sorted_data = data.reindex_axis(sorted_axis, axis=axis)
    if isinstance(data, Series):
        sorted_axis = data.index.take(indexer)
        sorted_data = data.reindex(sorted_axis)
    elif isinstance(data, DataFrame):
        sorted_data = data.take(indexer, axis=axis)

    if isinstance(sorted_data, DataFrame):
        def _get_slice(slob):
            if axis == 0:
                return sorted_data[slob]
            else:
                return sorted_data.ix[:, slob]
    elif isinstance(sorted_data, BlockManager):
        def _get_slice(slob):
            return factory(sorted_data.get_slice(slob, axis=axis))
    elif isinstance(sorted_data, Series):
        def _get_slice(slob):
            return sorted_data._get_values(slob)
    else:  # pragma: no cover
        def _get_slice(slob):
            return sorted_data[slob]

    starts, ends = lib.generate_slices(group_index, ngroups)

    for i, (start, end) in enumerate(zip(starts, ends)):
        # Since I'm now compressing the group ids, it's now not "possible" to
        # produce empty slices because such groups would not be observed in the
        # data
        assert(start < end)
        yield i, _get_slice(slice(start, end))

def get_group_index(label_list, shape):
    """
    For the particular label_list, gets the offsets into the hypothetical list
    representing the totally ordered cartesian product of all possible label
    combinations.
    """
    if len(label_list) == 1:
        return label_list[0]

    n = len(label_list[0])
    group_index = np.zeros(n, dtype=np.int64)
    mask = np.zeros(n, dtype=bool)
    for i in xrange(len(shape)):
        stride = np.prod([x for x in shape[i+1:]], dtype=np.int64)
        group_index += com._ensure_int64(label_list[i]) * stride
        mask |= label_list[i] < 0

    np.putmask(group_index, mask, -1)
    return group_index

_INT64_MAX = np.iinfo(np.int64).max
def _int64_overflow_possible(shape):
    the_prod = 1L
    for x in shape:
        the_prod *= long(x)

    return the_prod >= _INT64_MAX

def decons_group_index(comp_labels, shape):
    # reconstruct labels
    label_list = []
    factor = 1
    y = 0
    x = comp_labels
    for i in reversed(xrange(len(shape))):
        labels = (x - y) % (factor * shape[i]) // factor
        np.putmask(labels, comp_labels < 0, -1)
        label_list.append(labels)
        y = labels * factor
        factor *= shape[i]
    return label_list[::-1]


def _indexer_from_factorized(labels, shape, compress=True):
    if _int64_overflow_possible(shape):
        indexer = np.lexsort(np.array(labels[::-1]))
        return indexer

    group_index = get_group_index(labels, shape)

    if compress:
        comp_ids, obs_ids = _compress_group_index(group_index)
        max_group = len(obs_ids)
    else:
        comp_ids = group_index
        max_group = np.prod(shape)

    indexer, _ = lib.groupsort_indexer(comp_ids.astype('i4'), max_group)

    return indexer


def _lexsort_indexer(keys):
    labels = []
    shape = []
    for key in keys:
        rizer = lib.Factorizer(len(key))

        if not key.dtype == np.object_:
            key = key.astype('O')

        ids, _ = rizer.factorize(key, sort=True)
        labels.append(ids)
        shape.append(len(rizer.uniques))
    return _indexer_from_factorized(labels, shape)

class _KeyMapper(object):
    """
    Ease my suffering. Map compressed group id -> key tuple
    """
    def __init__(self, comp_ids, ngroups, labels, levels):
        self.levels = levels
        self.labels = labels
        self.comp_ids = comp_ids.astype('i8')

        self.k = len(labels)
        self.tables = [lib.Int64HashTable(ngroups) for _ in range(self.k)]

        self._populate_tables()

    def _populate_tables(self):
        for labs, table in zip(self.labels, self.tables):
            table.map(self.comp_ids, labs.astype('i8'))

    def get_key(self, comp_id):
        return tuple(level[table.get_item(comp_id)]
                     for table, level in zip(self.tables, self.levels))

#----------------------------------------------------------------------
# sorting levels...cleverly?

def _compress_group_index(group_index, sort=True):
    """
    Group_index is offsets into cartesian product of all possible labels. This
    space can be huge, so this function compresses it, by computing offsets
    (comp_ids) into the list of unique labels (obs_group_ids).
    """

    uniques = []
    table = lib.Int64HashTable(len(group_index))

    group_index = com._ensure_int64(group_index)

    # note, group labels come out ascending (ie, 1,2,3 etc)
    comp_ids = table.get_labels_groupby(group_index, uniques)

    # these are the unique ones we observed, in the order we observed them
    obs_group_ids = np.array(uniques, dtype='i8')

    if sort and len(obs_group_ids) > 0:
        obs_group_ids, comp_ids = _reorder_by_uniques(obs_group_ids,
                                                      comp_ids)

    return comp_ids, obs_group_ids

def _reorder_by_uniques(uniques, labels):
    # sorter is index where elements ought to go
    sorter = uniques.argsort()

    # reverse_indexer is where elements came from
    reverse_indexer = np.empty(len(sorter), dtype='i4')
    reverse_indexer.put(sorter, np.arange(len(sorter)))

    mask = labels < 0

    # move labels to right locations (ie, unsort ascending labels)
    labels = reverse_indexer.take(labels)
    np.putmask(labels, mask, -1)

    # sort observed ids
    uniques = uniques.take(sorter)

    return uniques, labels

import __builtin__

_func_table = {
    __builtin__.sum : np.sum
}

def _intercept_function(func):
    return _func_table.get(func, func)

def _groupby_indices(values):
    if values.dtype != np.object_:
        values = values.astype('O')
    return lib.groupby_indices(values)

def numpy_groupby(data, labels, axis=0):
    s = np.argsort(labels)
    keys, inv = np.unique(labels, return_inverse=True)
    i = inv.take(s)
    groups_at = np.where(i != np.concatenate(([-1], i[:-1])))[0]
    ordered_data = data.take(s, axis=axis)
    group_sums = np.add.reduceat(ordered_data, groups_at, axis=axis)

    return group_sums

<<<<<<< HEAD
#-----------------------------------------------------------------------
# Helper functions

def translate_grouping(how):
    if set(how) == set('ohlc'):
        return {'open'  : lambda arr: arr[0],
                'low'   : lambda arr: arr.min(),
                'high'  : lambda arr: arr.max(),
                'close' : lambda arr: arr[-1]}

    if how in 'last':
        def picker(arr):
            return arr[-1] if arr is not None and len(arr) else np.nan
        return picker

    raise ValueError("Unrecognized method: %s" % how)
=======
from pandas.util import py3compat
import sys

def install_ipython_completers():  # pragma: no cover
    """Register the DataFrame type with IPython's tab completion machinery, so
    that it knows about accessing column names as attributes."""
    from IPython.utils.generics import complete_object

    @complete_object.when_type(DataFrameGroupBy)
    def complete_dataframe(obj, prev_completions):
        return prev_completions + [c for c in obj.obj.columns \
                    if isinstance(c, basestring) and py3compat.isidentifier(c)]


# Importing IPython brings in about 200 modules, so we want to avoid it unless
# we're in IPython (when those modules are loaded anyway).
if "IPython" in sys.modules:  # pragma: no cover
    try:
        install_ipython_completers()
    except Exception:
        pass

>>>>>>> 8ec6236b
<|MERGE_RESOLUTION|>--- conflicted
+++ resolved
@@ -1851,7 +1851,6 @@
 
     return group_sums
 
-<<<<<<< HEAD
 #-----------------------------------------------------------------------
 # Helper functions
 
@@ -1868,7 +1867,8 @@
         return picker
 
     raise ValueError("Unrecognized method: %s" % how)
-=======
+
+
 from pandas.util import py3compat
 import sys
 
@@ -1891,4 +1891,3 @@
     except Exception:
         pass
 
->>>>>>> 8ec6236b
